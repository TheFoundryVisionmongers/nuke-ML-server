--- conflicted
+++ resolved
@@ -77,24 +77,17 @@
 sudo docker pull nvidia/cuda:9.0-cudnn7-devel-ubuntu16.04
 # Build the docker image on top of the base image
 cd Plugins/Server/
-# Choose your own label for <docker_image_name>, it must be lowercase.
+# Choose your own label for <docker_image_name>, it must be lowercase. e.g. dlserver.
 sudo docker build -t <docker_image_name> -f Dockerfile .
 ```
-<<<<<<< HEAD
-Create a docker container on top of the created docker image, referencing the docker image label from the previous step:
-=======
-Where `<docker_image_name>` is your chosen docker image name, i.e. dlserver.
 
-Create a docker container on top of the created docker image:
->>>>>>> 7ddb9c55
+Create a docker container on top of the created docker image, referencing the `<docker_image_name>` from the previous step:
+
 ```
 sudo nvidia-docker run -v /absolute/path/to/nuke-DL-server/Models/:/workspace/dl-server/models:ro -it <docker_image_name>
 ```
-<<<<<<< HEAD
+
 Note: the `-v` (volume) options links your nuke-DL-server/Models/ folder with the models/ folder inside your container. You only need to modify `/absolute/path/to/nuke-DL-server/Models/`, leave the `/workspace/dl-server/models:ro` unchanged as it already corresponds to the folder structure inside your Docker image. This option allows you to add models in Models/ that will be directly available and updated inside your container.
-=======
-Note: the `-v` (volume) option links your Models/ folder with the models/ folder inside your container. You only need to modify `/path/to/Models/`, leave the `/workspace/dl-server/models:ro` unchanged as it already corresponds to the folder structure inside your docker image. This option allows you to add models in Models/ that will be directly available and updated inside your container.
->>>>>>> 7ddb9c55
 
 ## Getting started
 
